#!/usr/bin/python
import matplotlib.pyplot as plt
import numpy as np

from util.geometry import *

import typing

<<<<<<< HEAD
def prepare_state_plot(l: int) -> None:
=======

def prepare_state_plot(l: float) -> None:
>>>>>>> e6187faa
    """
    setup plot for an l-sized 2D world with black background
    """
    plt.axis([0,l,0,l])
    plt.style.use("dark_background")
    frame = plt.gca()
    frame.set_aspect("equal")
<<<<<<< HEAD
    frame.axes.get_xaxis().set_ticks(range(l+1))
    frame.axes.get_yaxis().set_ticks(range(l+1))

    return


def plot_vector(X: np.ndarray, a: float, v: float) -> None:
=======
    if l < 20:
        frame.axes.get_xaxis().set_ticks(range(int(l)+1))
        frame.axes.get_yaxis().set_ticks(range(int(l)+1))
    return


def plot_particle(X: np.ndarray) -> None:
    """
    Plot particle as dot

    Params
    ------
    X
        numpy array of shape (2,) containing 2D coordinates
    """
    (x,  y) = X
    plt.scatter(x, y, color='w', marker='.')
    return


def plot_vector(X: np.ndarray, V: np.ndarray) -> None:
    """
    Plot particle's vector of velocity in its corresponding position with arrow
    at the end using quiver style plot

    Params
    ------
    X
        2D spatial coordinates of point
    a
        2D vector for the velocity of particle
    """
    ( x,  y) = X
    (vx, vy) = V

    # to make them in arrow shape, make headlength and headaxislenght non-zero
    plt.quiver([x], [y], [vx], [vy],
               units='width', angles='xy', scale_units='xy', scale = 1,
               headaxislength=2, headlength=2, width=.005, color='w')
    return

def plot_vector_ang(X: np.ndarray, a: float, v: float) -> None:
>>>>>>> e6187faa
    """
    Plot particle's vector of velocity in its corresponding position with arrow
    at the end using quiver style plot

    Params
    ------
    X
        2D spatial coordinates of point
    a
        angular velocity of particle
    v
        absolute velocity of particle
    """
    ( x,  y) = X
    (vx, vy) = ang_to_vec(a) * v

    # to make them in arrow shape, make headlength and headaxislenght non-zero
    plt.quiver([x], [y], [vx], [vy],
               units='width', angles='xy', scale_units='xy', scale = 1,
               headaxislength=2, headlength=2, width=.005, color='w')
    return


<<<<<<< HEAD
def plot_oscillator(X: np.ndarray, blink: bool) -> None:
    """
    Plot particle in its corresponding position, and if it's meant to blink,
    then also plot its light, but not its velocity vector

    Params
    ------
    X
        2D spatial coordinates of point
    blink
        is the oscilattor currently blinking
    """
    ( x, y) = X

    if blink:
        plt.scatter(x, y, color='y', marker='o')
    plt.scatter(x, y, color='g', marker='.')


def plot_state_particles(
        t: int, X: np.ndarray, A: np.ndarray,
        v: float, l: int,
        title: str, path: str,
        save: bool = True, show: bool = False
	) -> None:
=======
def plot_trajectory(
        t: int, Xt: np.ndarray, l: float,
        col: str = 'grey', dt: int = 20
    ) -> None:
    """
    Plot a particle's trajectory for the last dt timepoints

    Params
    ------
    t
        time unit of the simulation
    Xt
        numpy array of shape (t, 2) with all the points previous positions
    l
        size of space
    col
        colour of trajectory (matplotlib colour name)
    dt
        plot last dt timepoints
    """
    if t > dt:
        Xt = Xt[t-dt-1:t+1]
    else:
        Xt = Xt[0:t+1]

    if t > 0:
        # to avoid cross lines for periodic boundaries use a masked array
        abs_Xt   = np.abs(np.diff(Xt[:, 0]))
        mask     = np.hstack([ abs_Xt >= l-1, [False]])
        mask_Xt0 = np.ma.MaskedArray(Xt[:, 0], mask)

        abs_Xt   = np.abs(np.diff(Xt[:, 1]))
        mask     = np.hstack([ abs_Xt >= l-1, [False]])
        mask_Xt1 = np.ma.MaskedArray(Xt[:, 1], mask)

        if col == 'grey':
            alpha = 0.3
        else:
            alpha = 1

        plt.plot(mask_Xt0, mask_Xt1, col, alpha=alpha)

    return


def plot_state_vectors(
        t: int, X: np.ndarray, A: np.ndarray, V: np.ndarray, l: float,
        title: str, subtitle: str, path: str,
        sumvec: bool = False, save: bool = True, show: bool = False
    ) -> None:
>>>>>>> e6187faa
    """
    Plot the state of a 2D multi-agent/particle system

    Params
    ------
    t
        time unit of the simulation, to be used as filename for generated image
    X
        np array of shape (N ,2), containing spatial coordinates for N points
    A
        np array of shape (N, 2), containing angle of velocity for N points
    V
        np array of shape (N, 2), containing absolute velocity for N points
    l
        height and width of the system
    title
        title of plot
    subtitle
        subtitle of plot
    path
        path to save file as, should be 'out/img/' folowed by a subdirectory
        named after the model name and parameters
    order
        if True, draw also the normalised sum of all particle velocities
    save
        if True, save images to above path with filename t.jpg
    show
        if True, display the plot
    """
    (n,_) = X.shape

    prepare_state_plot(l)
    for i in range(n):
        plot_vector_ang(X[i], A[i], V[i])

<<<<<<< HEAD
    prepare_state_plot(l)
    plt.xlabel(t)
    plt.title(title)

    if show:
        plt.show()

    if save:
        plt.savefig(f"{path}/{t}.jpg")
        plt.close()

    # clear for next plot
    plt.cla()

    return

def plot_state_oscillators(
        t: int, X: np.ndarray, F: np.ndarray, P: np.ndarray, dt: int, l: int,
        title: str, path: str,
        save: bool = True, show: bool = False
	) -> None:
    """
    Plot the state of a 2D multi-agent/particle system

    Params
    ------
    t
        time unit of the simulation, to be used as filename for generated image
    X
        numpy array of shape (N,2), containing spatial coordinates for N points
    F
        numpy array of shape (N,1), containing the frequency of each oscillator
    P
        numpy array of shape (N,1), containing the phase of each oscillator
    dt
        time increment
    l
        height and width of the system
    title
        title of plot
    path
        path to save file as, should be 'out/img/' folowed by a subdirectory
        named after the model name and parameters
    save
        if True, save images to above path with filename t.jpg
    show
        if True, display the plot
    """
    (n, _) = X.shape

    blinks = [ all(0 <= P[i] <= 1.0 / F[i] / 5) for i in range(len(F)) ]

    for i in range(n):
        plot_oscillator(X[i], blinks[i])

    prepare_state_plot(l)
    plt.xlabel(t)
    plt.title(title)
=======
    if sumvec:
        S = sum_vec_ang(A, V) / n
        plt.plot([l/2, S[0] + l/2], [l/2, S[1] + l/2], 'yellow', linewidth=3)

    plt.xlabel(t)
    plt.title(subtitle)
    plt.suptitle(title)
>>>>>>> e6187faa

    if show:
        plt.show()

    if save:
        plt.savefig(f"{path}/{t}.jpg")
        plt.close()

    # clear for next plot
    plt.cla()
    return


def plot_state_particles_trajectories(
        t: int, Xt: np.ndarray, l: float,
        topology: EnumBounds,
        title: str, subtitle: str, path: str,
        cmass: bool = False, sumvec: bool = False,
        save: bool = True, show: bool = False
    ) -> None:
    """
    Plot the state of a 2D multi-agent/particle system with a dot marker and
    trajectories

    Params
    ------
    t
        time unit of the simulation, to be used as filename for generated image
    Xt
        numpy array of shape (t,N,2), containing spatial coordinates for N
        particles at all timepoints so far
    l
        height and width of the system
    topology
        whether the space's boundaries are reflective or periodic
    title
        title of plot
    subtitle
        subtitle of plot
    path
        path to save file as, should be 'out/img/' folowed by a subdirectory
        named after the model name and parameters
    cmass
        if True, print also the trajectory of the centre of mass
    save
        if True, save images to above path with filename t.jpg
    show
        if True, display the plot
    """
    (_,n,_) = Xt.shape

    prepare_state_plot(l)
    for i in range(n):
        plot_trajectory(t, Xt[:, i], l)
    for i in range(n):
        plot_particle(Xt[t, i])

    if cmass:
        M = np.array([ centre_of_mass(X, l, topology) for X in Xt ])
        plot_trajectory(t, M, l, 'yellow')

    plt.xlabel(t)
    plt.title(subtitle)
    plt.suptitle(title)

    if show:
        plt.show()

    if save:
        plt.savefig(f"{path}/{t}.jpg")
        plt.close()

    # clear for next plot
    plt.cla()
    return


def plot_trajectories(
        X: np.ndarray, M: np.ndarray, l: float,
        name: str, title: str, suptitle: str, path: str,
        save: bool = True, show: bool = False
    ) -> None:
    """
    Plot the trajectories of all particles and their centre of mass

    Params
    ------
    X
        numpy array of shape (T, N, 2), containing 2D spatial coordinates for N
        points at T time steps
    M
        numpy array of shape (T, 2), containing 2D spatial coordinates for the
        centre of mass at T time steps
    l
        height and width of the system
    title
        title of plot
    path
        path to save file as, should be 'out/img/' folowed by a subdirectory
        named after the model name and parameters
    save
        if True, save images to above path with filename t.jpg
    show
        if True, display the plot
    """

    (T, N, _) = X.shape

    plt.cla()
    for i in range(N):
        plot_trajectory(T, X[:, i], l, 'grey', T)
    plot_trajectory(T, M, l, 'r', T)

    plt.title(title)
    plt.suptitle(suptitle)

    if show:
        plt.show()

    if save:
        plt.savefig(f"{path}/trajectories_{name}.png")
        plt.close()

    plt.cla()
    return
<|MERGE_RESOLUTION|>--- conflicted
+++ resolved
@@ -3,15 +3,11 @@
 import numpy as np
 
 from util.geometry import *
+from util.util import *
 
 import typing
 
-<<<<<<< HEAD
-def prepare_state_plot(l: int) -> None:
-=======
-
 def prepare_state_plot(l: float) -> None:
->>>>>>> e6187faa
     """
     setup plot for an l-sized 2D world with black background
     """
@@ -19,21 +15,11 @@
     plt.style.use("dark_background")
     frame = plt.gca()
     frame.set_aspect("equal")
-<<<<<<< HEAD
-    frame.axes.get_xaxis().set_ticks(range(l+1))
-    frame.axes.get_yaxis().set_ticks(range(l+1))
-
-    return
-
-
-def plot_vector(X: np.ndarray, a: float, v: float) -> None:
-=======
     if l < 20:
         frame.axes.get_xaxis().set_ticks(range(int(l)+1))
         frame.axes.get_yaxis().set_ticks(range(int(l)+1))
     return
 
-
 def plot_particle(X: np.ndarray) -> None:
     """
     Plot particle as dot
@@ -47,30 +33,7 @@
     plt.scatter(x, y, color='w', marker='.')
     return
 
-
-def plot_vector(X: np.ndarray, V: np.ndarray) -> None:
-    """
-    Plot particle's vector of velocity in its corresponding position with arrow
-    at the end using quiver style plot
-
-    Params
-    ------
-    X
-        2D spatial coordinates of point
-    a
-        2D vector for the velocity of particle
-    """
-    ( x,  y) = X
-    (vx, vy) = V
-
-    # to make them in arrow shape, make headlength and headaxislenght non-zero
-    plt.quiver([x], [y], [vx], [vy],
-               units='width', angles='xy', scale_units='xy', scale = 1,
-               headaxislength=2, headlength=2, width=.005, color='w')
-    return
-
-def plot_vector_ang(X: np.ndarray, a: float, v: float) -> None:
->>>>>>> e6187faa
+def plot_vector(X: np.ndarray, a: float, v: float) -> None:
     """
     Plot particle's vector of velocity in its corresponding position with arrow
     at the end using quiver style plot
@@ -90,11 +53,9 @@
     # to make them in arrow shape, make headlength and headaxislenght non-zero
     plt.quiver([x], [y], [vx], [vy],
                units='width', angles='xy', scale_units='xy', scale = 1,
-               headaxislength=2, headlength=2, width=.005, color='w')
-    return
-
-
-<<<<<<< HEAD
+               headaxislength=0, headlength = 0, width=.005, color='y')
+
+
 def plot_oscillator(X: np.ndarray, blink: bool) -> None:
     """
     Plot particle in its corresponding position, and if it's meant to blink,
@@ -114,64 +75,12 @@
     plt.scatter(x, y, color='g', marker='.')
 
 
-def plot_state_particles(
+def plot_state(
         t: int, X: np.ndarray, A: np.ndarray,
         v: float, l: int,
         title: str, path: str,
         save: bool = True, show: bool = False
 	) -> None:
-=======
-def plot_trajectory(
-        t: int, Xt: np.ndarray, l: float,
-        col: str = 'grey', dt: int = 20
-    ) -> None:
-    """
-    Plot a particle's trajectory for the last dt timepoints
-
-    Params
-    ------
-    t
-        time unit of the simulation
-    Xt
-        numpy array of shape (t, 2) with all the points previous positions
-    l
-        size of space
-    col
-        colour of trajectory (matplotlib colour name)
-    dt
-        plot last dt timepoints
-    """
-    if t > dt:
-        Xt = Xt[t-dt-1:t+1]
-    else:
-        Xt = Xt[0:t+1]
-
-    if t > 0:
-        # to avoid cross lines for periodic boundaries use a masked array
-        abs_Xt   = np.abs(np.diff(Xt[:, 0]))
-        mask     = np.hstack([ abs_Xt >= l-1, [False]])
-        mask_Xt0 = np.ma.MaskedArray(Xt[:, 0], mask)
-
-        abs_Xt   = np.abs(np.diff(Xt[:, 1]))
-        mask     = np.hstack([ abs_Xt >= l-1, [False]])
-        mask_Xt1 = np.ma.MaskedArray(Xt[:, 1], mask)
-
-        if col == 'grey':
-            alpha = 0.3
-        else:
-            alpha = 1
-
-        plt.plot(mask_Xt0, mask_Xt1, col, alpha=alpha)
-
-    return
-
-
-def plot_state_vectors(
-        t: int, X: np.ndarray, A: np.ndarray, V: np.ndarray, l: float,
-        title: str, subtitle: str, path: str,
-        sumvec: bool = False, save: bool = True, show: bool = False
-    ) -> None:
->>>>>>> e6187faa
     """
     Plot the state of a 2D multi-agent/particle system
 
@@ -207,66 +116,6 @@
     for i in range(n):
         plot_vector_ang(X[i], A[i], V[i])
 
-<<<<<<< HEAD
-    prepare_state_plot(l)
-    plt.xlabel(t)
-    plt.title(title)
-
-    if show:
-        plt.show()
-
-    if save:
-        plt.savefig(f"{path}/{t}.jpg")
-        plt.close()
-
-    # clear for next plot
-    plt.cla()
-
-    return
-
-def plot_state_oscillators(
-        t: int, X: np.ndarray, F: np.ndarray, P: np.ndarray, dt: int, l: int,
-        title: str, path: str,
-        save: bool = True, show: bool = False
-	) -> None:
-    """
-    Plot the state of a 2D multi-agent/particle system
-
-    Params
-    ------
-    t
-        time unit of the simulation, to be used as filename for generated image
-    X
-        numpy array of shape (N,2), containing spatial coordinates for N points
-    F
-        numpy array of shape (N,1), containing the frequency of each oscillator
-    P
-        numpy array of shape (N,1), containing the phase of each oscillator
-    dt
-        time increment
-    l
-        height and width of the system
-    title
-        title of plot
-    path
-        path to save file as, should be 'out/img/' folowed by a subdirectory
-        named after the model name and parameters
-    save
-        if True, save images to above path with filename t.jpg
-    show
-        if True, display the plot
-    """
-    (n, _) = X.shape
-
-    blinks = [ all(0 <= P[i] <= 1.0 / F[i] / 5) for i in range(len(F)) ]
-
-    for i in range(n):
-        plot_oscillator(X[i], blinks[i])
-
-    prepare_state_plot(l)
-    plt.xlabel(t)
-    plt.title(title)
-=======
     if sumvec:
         S = sum_vec_ang(A, V) / n
         plt.plot([l/2, S[0] + l/2], [l/2, S[1] + l/2], 'yellow', linewidth=3)
@@ -274,7 +123,6 @@
     plt.xlabel(t)
     plt.title(subtitle)
     plt.suptitle(title)
->>>>>>> e6187faa
 
     if show:
         plt.show()
@@ -352,6 +200,62 @@
     return
 
 
+def plot_state_oscillators(
+        t: int, X: np.ndarray, F: np.ndarray, P: np.ndarray, dt: int, l: int,
+        title: str, path: str,
+        save: bool = True, show: bool = False
+	) -> None:
+    """
+    Plot the state of a 2D multi-agent/particle system
+
+    Params
+    ------
+    t
+        time unit of the simulation, to be used as filename for generated image
+    X
+        numpy array of shape (N,2), containing spatial coordinates for N points
+    F
+        numpy array of shape (N,1), containing the frequency of each oscillator
+    P
+        numpy array of shape (N,1), containing the phase of each oscillator
+    dt
+        time increment
+    l
+        height and width of the system
+    title
+        title of plot
+    path
+        path to save file as, should be 'out/img/' folowed by a subdirectory
+        named after the model name and parameters
+    save
+        if True, save images to above path with filename t.jpg
+    show
+        if True, display the plot
+    """
+    (n, _) = X.shape
+
+    blinks = [ all(0 <= P[i] <= 1.0 / F[i] / 5) for i in range(len(F)) ]
+
+    for i in range(n):
+        plot_oscillator(X[i], blinks[i])
+
+    prepare_state_plot(l)
+    plt.xlabel(t)
+    plt.title(title)
+
+    if show:
+        plt.show()
+
+    if save:
+        plt.savefig(f"{path}/{t}.jpg")
+        plt.close()
+
+    # clear for next plot
+    plt.cla()
+
+    return
+
+
 def plot_trajectories(
         X: np.ndarray, M: np.ndarray, l: float,
         name: str, title: str, suptitle: str, path: str,
@@ -398,5 +302,4 @@
         plt.savefig(f"{path}/trajectories_{name}.png")
         plt.close()
 
-    plt.cla()
-    return
+    plt.cla()