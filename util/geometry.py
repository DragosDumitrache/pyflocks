#!/usr/bin/python
from enum import Enum
import numpy as np
from math import atan2, pi, fmod, sin, cos, sqrt

from typing import List, Tuple

class EnumBounds(Enum):
    """
    Specify whether particles bounce around the boundaries, or move to the other
    side in a toroidal world
    """
    PERIODIC   = 0
    REFLECTIVE = 1

class EnumNeighbours(Enum):
    """
    Specify whether a particle's neighbours are chosen to be in a radius r of
    the current particle, or the closest r neigbours
    """
    METRIC      = 0
    TOPOLOGICAL = 1


<<<<<<< HEAD
=======
def ang_mod(a: float) -> float:
    """
    Given an angle in radians, if it is larger than pi or smaller than -pi
    subtract or add the required rotations around the circle

    Params
    ------
    a
        float representing angle in radians

    Returns
    ------
    float representing angle in radians in interval (-pi, pi]
    """
    if a == -pi:
        a = pi
    if a > pi or a < -pi:
        a = fmod(a, pi)
    return a


>>>>>>> e6187faa
def vec_to_ang(v: np.ndarray) -> float:
    """
    Given a 2D vector return its angle using arctangent function

    Params
    ------
    v
        np.array of shape (1, 2) or list of floats. The first param to arctan2
        must be the vertical component on the y-axis to produce the consistent
        quadrant
        cf. https://en.wikipedia.org/wiki/Atan2

    Return
    ------
    angle as float number in interval [-pi, pi]
    """

    return atan2(v[1], v[0])


def ang_to_vec(a: float) -> np.ndarray:
    """
    Given an angle returns a unit vector with origin in (0,0) at that angle.
    Module pi is applied if the angle is greater than pi or smaller than -pi

    Params
    ------
    a
        float number representing angle, should be in interval [-pi, pi]

    Returns
    ------
    numpy array of shape (2,) with the 2D coordinates of the vector's tip
    """

    a = ang_mod(a)
    x = np.array([cos(a), sin(a)])

    return x / np.linalg.norm(x, 2)


def bearing_to(a: float, x: np.ndarray) -> float:
    """
    Compute the angular difference between an angle a at the origin and the angle
    formed by a vector from origin to the point x.

    This angle is referred to as 'bearing' and they are usually measured in a
    clockwise direction.

    Params
    ------
    a
        float in range (-pi, pi] representing angle in radians
    x
        np.array of size (D,) for a point in D-dimensional space

    Returns
    ------
    angle in radians
    """
    ax = atan2(x[1], x[0])
    d  = ang_mod(ax - a + pi) - pi

    return d


def average_angles(A: np.ndarray) -> float:
    """
    Estimates average angle of all p angles in A taking into account possible
    negative angles should not cancel each-other out, following

        a = arctan2(sum(sin(A[i])), sum(cos(A[i])))

	cf. https://en.wikipedia.org/wiki/Mean_of_circular_quantities

    Params
    -----
    A
        numpy array of shape (q, 1) storing the values of q angles in radians

    Returns
    ------
    average direction as a float
    """
    return atan2(sum(np.sin(A)), sum(np.cos(A)))


def sum_vec_ang(A: List[float], V: List[float]) -> np.ndarray:
    """
    Sum given vectors with angle stored in A and absolute velocities in V

    Params
    ------
    A
        list of floats representing angles in interval [-pi, pi]
    V
        list of floats representing absolute velocities

    Returns
    ------
    numpy array of shape (2,) with the 2D coordinates of the sum vector's tip
    """
    if (len(A) != len(V)):
        raise ValueError("Each angle must have a corresponding speed")
        exit(0)

    vecs = np.array([ ang_to_vec(a) * v for a,v in zip(A, V) ])
    sumv = np.sum(vecs, axis = 0)

    return sumv


def out_of_bounds(x: np.ndarray, L: float) -> bool:
    """
    Checks if 2D coordinates are out of bounds (0, 0) and (L, L)

    Params
    ------
    x
        numpy array of shape (2,) for coordinates
    L
        float size of the plae

    Returns
    ------
    True if out of bounds, False otherwise
    """
    return any(x < 0) or any(x > L)


def bounds_wrap(x: np.ndarray, L: float) -> np.ndarray:
    """
    Ensures point x is within bounds (0, 0) and (L, L) in a toroidal world

    Params
    ------
    x
        numpy array of shape (2,) for coordinates
    L
        size of the plane

    Returns
    ------
    numpy array of shape (2,)
    """
    if x[0] < 0:
      x[0] = L + x[0]

    if x[0] > L:
      x[0] = x[0] - L

    if x[1] < 0:
      x[1] = L + x[1]

    if x[1] > L:
      x[1] = x[1] - L

    return x


def bounds_reflect(
<<<<<<< HEAD
        x: np.ndarray, v: np.ndarray, dt: float, L: int
=======
        x: np.ndarray, v: np.ndarray, L: float
>>>>>>> e6187faa
    ) -> Tuple[np.ndarray, np.ndarray]:
    """
    Ensures particle at coordinates in x is within bounds (0, 0) and (L, L) by
    adding specular reflections at the boundaries. The point (0, 0) is by
    convention bottom-right.

    When reaching the reflecting boundary, a particle will experience reflection
    and its velocity vector is updated according to

        V' = V - 2(v * Vn)Vn

    where Vn is the normal vector to the boundary

    For more details see Armbruster et al. (2017). "Swarming in bounded domains"
    Physica D: Nonlinear Phenomena. 344: 58-67.
    https://doi.org/10.1016/j.physd.2016.11.009

    Params
    ------
    x
        numpy array of shape (2,), 2D coordinates of point x at current time
    v
        numpy array of shape (2,), velocity vector of particle at current time
<<<<<<< HEAD
    dt
        time increment
=======
>>>>>>> e6187faa
    L
        size of the plane

    Returns
    ------
    updated velocity vector V'
    """

    if x[0] < 0:
        x[0] = -x[0]
        v[0] = -v[0]
    if x[0] > L:
        x[0] = 2*L - x[0]
        v[0] = -v[0]
    if x[1] < 0:
        x[1] = -x[1]
        v[1] = -v[1]
    if x[1] > L:
        x[1] = 2*L - x[1]
        v[1] = -v[1]

    return (x, v)


def neighbours(
<<<<<<< HEAD
        i: int,
        X: np.ndarray,
        r: float,
        topology: EnumNeighbours = EnumNeighbours.METRIC
=======
        i: int, X: np.ndarray, r: float, topology: EnumNeighbours
>>>>>>> e6187faa
    ) -> List[int]:
    """
    Get the neighbours of a given point of index i in the list of points X.
    Metric neighbours are within a given radius r and include i. Topological
    neighbours are the nearest r objects to point i.

    Params
    ------
    i
        particle/point to get neighbours for
    X
        numpy array of shape (N, D) with the coordinates of N points in
        a D-dimensional space
    r
        integer specifying radius for metric neighbours and the number
        of nearest points to retrieve for topological neighbours
    topology
        "metric" or "topological"

    Returns
    ------
    list of indexes of neighbouring particles, including current particle
    """

    N = len(X)

    if i >= N:
        raise ValueError("Index i must be smaller than number of particles N!")
    if r < 0:
        raise ValueError("Radius r must be positive")

    Xi = X[i, :]

    if topology == EnumNeighbours.METRIC:
        neighbours = [ j for j, Xj in enumerate(X) if np.linalg.norm(Xi - Xj, 2) < r ]
    else:
        if int(r) != r:
            raise ValueError("r must be an integer for topological neighbours")
        r = int(r)
        X_index = [ (j, X[j]) for j in range(0, N) ]
        X_index.sort(key = lambda jXj: np.linalg.norm(Xi - jXj[1], 2))
        neighbours = [ X_index[i][0] for i in range(0, r + 1) ]

    return neighbours


def periodic_mean(x: np.ndarray, L: float) -> float:
    """
    Given an array of 1-dimensional coordinates and the size of the space
    it computes mean by taking into account the boundaries by mapping the
    data to points on the unit circle
    Cf. Bai, Breen (2008). "Calculating Center of Mass in an Unbounded 2D
    Environment". Journal of Graphics Tools, vol. 13 - Issue 4, pp 53-60.
    https://doi.org/10.1080/2151237X.2008.10129266

    Params
    ------
    x
        numpy array of shape (N,) with one dimension of coordinates of N points
    L
        the size of the space in that dimension

    Returns
    ------
    centre of mass of all coordinates accounting for the periodic boundaries
    """
    cmap  = x / L * 2 * pi - pi
    cmean = atan2(np.sin(cmap).mean(), np.cos(cmap).mean())
    mean  = (cmean + pi) / (2 * pi) * L

    return mean


def periodic_diff(
        x: np.ndarray, y: np.ndarray, L: float, norm: bool = False
    ) -> np.ndarray:
    """
    Given two points in a D-dimensional space of size LxL with periodic bounds,
    return the difference vector between them using the minimum image convention
    cf. https://en.wikipedia.org/wiki/Periodic_boundary_conditions

    Params
    -----
    x
        numpy array of shape (D,) with the coordinates of the first point
    y
        numpy array of shape (D,) with the coordinates of the second point
    L
        size of space
    norm
        if set, return the metric distance (L2 norm) between the two vectors,
        otherwise return the difference vector
    """
    imgs = [ [0, 0], [0, L], [0, -L], [L, 0], [L, L], [L, -L], [-L, 0], [-L, L], [-L, -L] ]
    diff = [ (x + i - y, np.linalg.norm(x + i - y)) for i in imgs ]
    res  = min(diff, key = lambda d: d[1])

    return res[1] if norm else res[0]


def centre_of_mass(
        X: np.ndarray, L: float, topology: EnumBounds
    ) -> np.ndarray:
    """
    Get coordinates of the centre of mass of all N points in the flock.

    Params
    ------
    X
        numpy array of shape (N, D) with the coordinates of N points in
        a D-dimensional space of size l
    L
        size of space
    topology
        whether the space's boundaries are reflective or periodic

    Returns
    ------
    numpy array of shape (D,) with the centre of mass coordinates
    """
    (_, D) = X.shape

    if topology == EnumBounds.PERIODIC:
        c = np.array([ periodic_mean(X[:, d], L) for d in range(D) ])
    else:
        c = np.mean(X, axis = 0)

    return c


def relative_positions(
        X: np.ndarray, c: np.ndarray, L: float, topology: EnumBounds
    ) -> np.ndarray:
    """
    Compute N relative position vectors w.r.t. to a given point (can be centre
    of mass of the flock, or the center of the space in which the flock moves).
    We use the minimum image convention for computing algorithms for periodic
    boundaries cf. https://en.wikipedia.org/wiki/Periodic_boundary_conditions

    Params
    ------
    X
        numpy array of shape (N, D) with the coordinates of N points in
        a D-dimensional space of size l
    c
        numpy array of shape (D,) for the coordinates of the point of reference
    L
        size of space
    topology
        whether the space's boundaries are reflective or periodic

    Returns
    ------
    numpy array of shape (N, D) with relative position vectors
    """
    if topology == EnumBounds.PERIODIC:
        R = np.array([ periodic_diff(x, c, L) for x in X ])
    else:
        R = np.array([ x - c for x in X ])

    return R
<|MERGE_RESOLUTION|>--- conflicted
+++ resolved
@@ -22,8 +22,6 @@
     TOPOLOGICAL = 1
 
 
-<<<<<<< HEAD
-=======
 def ang_mod(a: float) -> float:
     """
     Given an angle in radians, if it is larger than pi or smaller than -pi
@@ -45,7 +43,6 @@
     return a
 
 
->>>>>>> e6187faa
 def vec_to_ang(v: np.ndarray) -> float:
     """
     Given a 2D vector return its angle using arctangent function
@@ -53,9 +50,9 @@
     Params
     ------
     v
-        np.array of shape (1, 2) or list of floats. The first param to arctan2
-        must be the vertical component on the y-axis to produce the consistent
-        quadrant
+        np.array of shape (1, 2) or list of floats. The first param to atan2
+        must be the vertical component on the y-axis as per atan2 implementation
+        to produce the consistent quadrant
         cf. https://en.wikipedia.org/wiki/Atan2
 
     Return
@@ -66,19 +63,19 @@
     return atan2(v[1], v[0])
 
 
-def ang_to_vec(a: float) -> np.ndarray:
+def ang_to_vec(theta: float) -> np.ndarray:
     """
     Given an angle returns a unit vector with origin in (0,0) at that angle.
-    Module pi is applied if the angle is greater than pi or smaller than -pi
-
-    Params
-    ------
-    a
-        float number representing angle, should be in interval [-pi, pi]
-
-    Returns
-    ------
-    numpy array of shape (2,) with the 2D coordinates of the vector's tip
+    Module pi is applied, angle might be is greater than pi or smaller than -pi
+
+    Params
+    ------
+    theta
+        float number, should be in interval [-pi, pi]
+
+    Returns
+    ------
+    numpy array of shape (1, 2) with the 2D coordinates of the vector's tip
     """
 
     a = ang_mod(a)
@@ -207,11 +204,7 @@
 
 
 def bounds_reflect(
-<<<<<<< HEAD
-        x: np.ndarray, v: np.ndarray, dt: float, L: int
-=======
-        x: np.ndarray, v: np.ndarray, L: float
->>>>>>> e6187faa
+        x: np.ndarray, v: np.ndarray, L: int
     ) -> Tuple[np.ndarray, np.ndarray]:
     """
     Ensures particle at coordinates in x is within bounds (0, 0) and (L, L) by
@@ -232,14 +225,9 @@
     Params
     ------
     x
-        numpy array of shape (2,), 2D coordinates of point x at current time
+        numpy array of shape (2,) for 2D coordinates of point x at current time
     v
         numpy array of shape (2,), velocity vector of particle at current time
-<<<<<<< HEAD
-    dt
-        time increment
-=======
->>>>>>> e6187faa
     L
         size of the plane
 
@@ -265,14 +253,10 @@
 
 
 def neighbours(
-<<<<<<< HEAD
         i: int,
         X: np.ndarray,
         r: float,
         topology: EnumNeighbours = EnumNeighbours.METRIC
-=======
-        i: int, X: np.ndarray, r: float, topology: EnumNeighbours
->>>>>>> e6187faa
     ) -> List[int]:
     """
     Get the neighbours of a given point of index i in the list of points X.
@@ -301,8 +285,10 @@
 
     if i >= N:
         raise ValueError("Index i must be smaller than number of particles N!")
-    if r < 0:
-        raise ValueError("Radius r must be positive")
+    if r <= 0:
+        raise ValueError("Radius r must be strictly positive")
+    if topology not in ("metric", "topological"):
+        raise ValueError("Topology must be 'metric' or 'topological'")
 
     Xi = X[i, :]
 
@@ -378,6 +364,7 @@
     ) -> np.ndarray:
     """
     Get coordinates of the centre of mass of all N points in the flock.
+    If L is non-zero, normalize by the dimensions of the D-dimensional space.
 
     Params
     ------
@@ -386,8 +373,6 @@
         a D-dimensional space of size l
     L
         size of space
-    topology
-        whether the space's boundaries are reflective or periodic
 
     Returns
     ------
